{
<<<<<<< HEAD
  "timestamp": "2025-09-20T16:48:52.264442-03:00",
  "data": [
    {
      "datetime": "2025-09-18T00:00:00",
      "date": "2025-09-18",
      "hour": 0,
      "node": "PMontt220",
      "cmg_programmed": 33.2
    },
    {
      "datetime": "2025-09-18T01:00:00",
      "date": "2025-09-18",
      "hour": 1,
      "node": "PMontt220",
      "cmg_programmed": 27.9
    },
    {
      "datetime": "2025-09-18T02:00:00",
      "date": "2025-09-18",
      "hour": 2,
      "node": "PMontt220",
      "cmg_programmed": 21.5
    },
    {
      "datetime": "2025-09-18T03:00:00",
      "date": "2025-09-18",
      "hour": 3,
      "node": "PMontt220",
      "cmg_programmed": 26.0
    },
    {
      "datetime": "2025-09-18T04:00:00",
      "date": "2025-09-18",
      "hour": 4,
      "node": "PMontt220",
      "cmg_programmed": 21.5
    },
    {
      "datetime": "2025-09-18T05:00:00",
      "date": "2025-09-18",
      "hour": 5,
      "node": "PMontt220",
      "cmg_programmed": 20.6
    },
    {
      "datetime": "2025-09-18T06:00:00",
      "date": "2025-09-18",
      "hour": 6,
      "node": "PMontt220",
      "cmg_programmed": 28.8
    },
    {
      "datetime": "2025-09-18T07:00:00",
      "date": "2025-09-18",
      "hour": 7,
      "node": "PMontt220",
      "cmg_programmed": 17.9
    },
    {
      "datetime": "2025-09-18T08:00:00",
      "date": "2025-09-18",
      "hour": 8,
      "node": "PMontt220",
      "cmg_programmed": 24.5
    },
    {
      "datetime": "2025-09-18T09:00:00",
      "date": "2025-09-18",
      "hour": 9,
      "node": "PMontt220",
      "cmg_programmed": 1.0
    },
    {
      "datetime": "2025-09-18T10:00:00",
      "date": "2025-09-18",
      "hour": 10,
      "node": "PMontt220",
      "cmg_programmed": 0.0
    },
    {
      "datetime": "2025-09-18T11:00:00",
      "date": "2025-09-18",
      "hour": 11,
      "node": "PMontt220",
      "cmg_programmed": 0.0
    },
    {
      "datetime": "2025-09-18T12:00:00",
      "date": "2025-09-18",
      "hour": 12,
      "node": "PMontt220",
      "cmg_programmed": 0.0
    },
    {
      "datetime": "2025-09-18T13:00:00",
      "date": "2025-09-18",
      "hour": 13,
      "node": "PMontt220",
      "cmg_programmed": 0.0
    },
    {
      "datetime": "2025-09-18T14:00:00",
      "date": "2025-09-18",
      "hour": 14,
      "node": "PMontt220",
      "cmg_programmed": 0.0
    },
    {
      "datetime": "2025-09-18T15:00:00",
      "date": "2025-09-18",
      "hour": 15,
      "node": "PMontt220",
      "cmg_programmed": 0.0
    },
    {
      "datetime": "2025-09-18T16:00:00",
      "date": "2025-09-18",
      "hour": 16,
      "node": "PMontt220",
      "cmg_programmed": 0.0
    },
    {
      "datetime": "2025-09-18T17:00:00",
      "date": "2025-09-18",
=======
  "timestamp": "2025-09-20T16:24:36.942921-03:00",
  "data": [
    {
      "datetime": "2025-09-20T17:00:00",
      "date": "2025-09-20",
>>>>>>> b5446328
      "hour": 17,
      "node": "PMontt220",
      "cmg_programmed": 0.0
    },
    {
      "datetime": "2025-09-20T18:00:00",
      "date": "2025-09-20",
      "hour": 18,
      "node": "PMontt220",
<<<<<<< HEAD
      "cmg_programmed": 22.2
=======
      "cmg_programmed": 37.2
>>>>>>> b5446328
    },
    {
      "datetime": "2025-09-20T19:00:00",
      "date": "2025-09-20",
      "hour": 19,
      "node": "PMontt220",
<<<<<<< HEAD
      "cmg_programmed": 51.6
=======
      "cmg_programmed": 53.0
>>>>>>> b5446328
    },
    {
      "datetime": "2025-09-20T20:00:00",
      "date": "2025-09-20",
      "hour": 20,
      "node": "PMontt220",
      "cmg_programmed": 56.0
    },
    {
      "datetime": "2025-09-20T21:00:00",
      "date": "2025-09-20",
      "hour": 21,
      "node": "PMontt220",
<<<<<<< HEAD
      "cmg_programmed": 54.1
=======
      "cmg_programmed": 56.1
>>>>>>> b5446328
    },
    {
      "datetime": "2025-09-20T22:00:00",
      "date": "2025-09-20",
      "hour": 22,
      "node": "PMontt220",
<<<<<<< HEAD
      "cmg_programmed": 53.5
=======
      "cmg_programmed": 55.3
>>>>>>> b5446328
    },
    {
      "datetime": "2025-09-20T23:00:00",
      "date": "2025-09-20",
      "hour": 23,
      "node": "PMontt220",
<<<<<<< HEAD
      "cmg_programmed": 52.6
=======
      "cmg_programmed": 54.1
>>>>>>> b5446328
    },
    {
      "datetime": "2025-09-21T00:00:00",
      "date": "2025-09-21",
      "hour": 0,
      "node": "PMontt220",
<<<<<<< HEAD
      "cmg_programmed": 52.0
=======
      "cmg_programmed": 49.9
>>>>>>> b5446328
    },
    {
      "datetime": "2025-09-21T01:00:00",
      "date": "2025-09-21",
      "hour": 1,
      "node": "PMontt220",
<<<<<<< HEAD
      "cmg_programmed": 50.5
=======
      "cmg_programmed": 49.6
>>>>>>> b5446328
    },
    {
      "datetime": "2025-09-21T02:00:00",
      "date": "2025-09-21",
      "hour": 2,
      "node": "PMontt220",
<<<<<<< HEAD
      "cmg_programmed": 50.0
=======
      "cmg_programmed": 50.8
>>>>>>> b5446328
    },
    {
      "datetime": "2025-09-21T03:00:00",
      "date": "2025-09-21",
      "hour": 3,
      "node": "PMontt220",
<<<<<<< HEAD
      "cmg_programmed": 49.7
=======
      "cmg_programmed": 49.5
>>>>>>> b5446328
    },
    {
      "datetime": "2025-09-21T04:00:00",
      "date": "2025-09-21",
      "hour": 4,
      "node": "PMontt220",
<<<<<<< HEAD
      "cmg_programmed": 50.2
=======
      "cmg_programmed": 49.4
>>>>>>> b5446328
    },
    {
      "datetime": "2025-09-21T05:00:00",
      "date": "2025-09-21",
      "hour": 5,
      "node": "PMontt220",
<<<<<<< HEAD
      "cmg_programmed": 50.1
=======
      "cmg_programmed": 49.0
>>>>>>> b5446328
    },
    {
      "datetime": "2025-09-21T06:00:00",
      "date": "2025-09-21",
      "hour": 6,
      "node": "PMontt220",
<<<<<<< HEAD
      "cmg_programmed": 50.4
=======
      "cmg_programmed": 49.1
>>>>>>> b5446328
    },
    {
      "datetime": "2025-09-21T07:00:00",
      "date": "2025-09-21",
      "hour": 7,
      "node": "PMontt220",
<<<<<<< HEAD
      "cmg_programmed": 51.6
=======
      "cmg_programmed": 49.4
>>>>>>> b5446328
    },
    {
      "datetime": "2025-09-21T08:00:00",
      "date": "2025-09-21",
      "hour": 8,
      "node": "PMontt220",
<<<<<<< HEAD
      "cmg_programmed": 46.6
=======
      "cmg_programmed": 45.7
>>>>>>> b5446328
    },
    {
      "datetime": "2025-09-21T09:00:00",
      "date": "2025-09-21",
      "hour": 9,
      "node": "PMontt220",
<<<<<<< HEAD
      "cmg_programmed": 17.0
=======
      "cmg_programmed": 21.3
>>>>>>> b5446328
    },
    {
      "datetime": "2025-09-21T10:00:00",
      "date": "2025-09-21",
      "hour": 10,
      "node": "PMontt220",
      "cmg_programmed": 0.0
    },
    {
      "datetime": "2025-09-21T11:00:00",
      "date": "2025-09-21",
      "hour": 11,
      "node": "PMontt220",
      "cmg_programmed": 0.0
    },
    {
      "datetime": "2025-09-21T12:00:00",
      "date": "2025-09-21",
      "hour": 12,
      "node": "PMontt220",
      "cmg_programmed": 0.0
    },
    {
      "datetime": "2025-09-21T13:00:00",
      "date": "2025-09-21",
      "hour": 13,
      "node": "PMontt220",
      "cmg_programmed": 0.0
    },
    {
      "datetime": "2025-09-21T14:00:00",
      "date": "2025-09-21",
      "hour": 14,
      "node": "PMontt220",
      "cmg_programmed": 0.0
    },
    {
      "datetime": "2025-09-21T15:00:00",
      "date": "2025-09-21",
      "hour": 15,
      "node": "PMontt220",
      "cmg_programmed": 0.0
    },
    {
      "datetime": "2025-09-21T16:00:00",
      "date": "2025-09-21",
      "hour": 16,
      "node": "PMontt220",
      "cmg_programmed": 0.0
    },
    {
      "datetime": "2025-09-21T17:00:00",
      "date": "2025-09-21",
      "hour": 17,
      "node": "PMontt220",
      "cmg_programmed": 0.0
    },
    {
      "datetime": "2025-09-21T18:00:00",
      "date": "2025-09-21",
      "hour": 18,
      "node": "PMontt220",
<<<<<<< HEAD
      "cmg_programmed": 44.0
=======
      "cmg_programmed": 10.6
>>>>>>> b5446328
    },
    {
      "datetime": "2025-09-21T19:00:00",
      "date": "2025-09-21",
      "hour": 19,
      "node": "PMontt220",
<<<<<<< HEAD
      "cmg_programmed": 54.0
=======
      "cmg_programmed": 53.7
>>>>>>> b5446328
    },
    {
      "datetime": "2025-09-21T20:00:00",
      "date": "2025-09-21",
      "hour": 20,
      "node": "PMontt220",
<<<<<<< HEAD
      "cmg_programmed": 56.9
=======
      "cmg_programmed": 55.5
>>>>>>> b5446328
    },
    {
      "datetime": "2025-09-21T21:00:00",
      "date": "2025-09-21",
      "hour": 21,
      "node": "PMontt220",
<<<<<<< HEAD
      "cmg_programmed": 56.3
=======
      "cmg_programmed": 55.1
>>>>>>> b5446328
    },
    {
      "datetime": "2025-09-21T22:00:00",
      "date": "2025-09-21",
      "hour": 22,
      "node": "PMontt220",
<<<<<<< HEAD
      "cmg_programmed": 55.6
=======
      "cmg_programmed": 53.9
>>>>>>> b5446328
    },
    {
      "datetime": "2025-09-21T23:00:00",
      "date": "2025-09-21",
      "hour": 23,
      "node": "PMontt220",
<<<<<<< HEAD
      "cmg_programmed": 54.4
    },
    {
      "datetime": "2025-09-20T00:00:00",
      "date": "2025-09-20",
      "hour": 0,
      "node": "PMontt220",
      "cmg_programmed": 54.0
    },
    {
      "datetime": "2025-09-20T01:00:00",
      "date": "2025-09-20",
      "hour": 1,
      "node": "PMontt220",
      "cmg_programmed": 52.6
    },
    {
      "datetime": "2025-09-20T02:00:00",
      "date": "2025-09-20",
      "hour": 2,
      "node": "PMontt220",
      "cmg_programmed": 51.7
    },
    {
      "datetime": "2025-09-20T03:00:00",
      "date": "2025-09-20",
      "hour": 3,
      "node": "PMontt220",
      "cmg_programmed": 51.1
    },
    {
      "datetime": "2025-09-20T04:00:00",
      "date": "2025-09-20",
      "hour": 4,
      "node": "PMontt220",
      "cmg_programmed": 51.2
    },
    {
      "datetime": "2025-09-20T05:00:00",
      "date": "2025-09-20",
      "hour": 5,
      "node": "PMontt220",
      "cmg_programmed": 50.6
    },
    {
      "datetime": "2025-09-20T06:00:00",
      "date": "2025-09-20",
      "hour": 6,
      "node": "PMontt220",
      "cmg_programmed": 50.4
    },
    {
      "datetime": "2025-09-20T07:00:00",
      "date": "2025-09-20",
      "hour": 7,
      "node": "PMontt220",
      "cmg_programmed": 50.0
    },
    {
      "datetime": "2025-09-20T08:00:00",
      "date": "2025-09-20",
      "hour": 8,
      "node": "PMontt220",
      "cmg_programmed": 44.8
    },
    {
      "datetime": "2025-09-20T09:00:00",
      "date": "2025-09-20",
      "hour": 9,
      "node": "PMontt220",
      "cmg_programmed": 32.3
    },
    {
      "datetime": "2025-09-20T10:00:00",
      "date": "2025-09-20",
      "hour": 10,
      "node": "PMontt220",
      "cmg_programmed": 0.0
    },
    {
      "datetime": "2025-09-20T11:00:00",
      "date": "2025-09-20",
      "hour": 11,
      "node": "PMontt220",
      "cmg_programmed": 0.0
    },
    {
      "datetime": "2025-09-20T12:00:00",
      "date": "2025-09-20",
      "hour": 12,
      "node": "PMontt220",
      "cmg_programmed": 0.0
    },
    {
      "datetime": "2025-09-20T13:00:00",
      "date": "2025-09-20",
      "hour": 13,
      "node": "PMontt220",
      "cmg_programmed": 0.0
    },
    {
      "datetime": "2025-09-20T14:00:00",
      "date": "2025-09-20",
      "hour": 14,
      "node": "PMontt220",
      "cmg_programmed": 0.0
    },
    {
      "datetime": "2025-09-20T15:00:00",
      "date": "2025-09-20",
      "hour": 15,
      "node": "PMontt220",
      "cmg_programmed": 0.0
    },
    {
      "datetime": "2025-09-20T16:00:00",
      "date": "2025-09-20",
      "hour": 16,
      "node": "PMontt220",
      "cmg_programmed": 0.0
    },
    {
      "datetime": "2025-09-20T17:00:00",
      "date": "2025-09-20",
      "hour": 17,
      "node": "PMontt220",
      "cmg_programmed": 0.0
    },
    {
      "datetime": "2025-09-20T18:00:00",
      "date": "2025-09-20",
      "hour": 18,
      "node": "PMontt220",
      "cmg_programmed": 40.3
    },
    {
      "datetime": "2025-09-20T19:00:00",
      "date": "2025-09-20",
      "hour": 19,
      "node": "PMontt220",
      "cmg_programmed": 54.1
    },
    {
      "datetime": "2025-09-20T20:00:00",
      "date": "2025-09-20",
      "hour": 20,
      "node": "PMontt220",
      "cmg_programmed": 57.6
    },
    {
      "datetime": "2025-09-20T21:00:00",
      "date": "2025-09-20",
      "hour": 21,
      "node": "PMontt220",
      "cmg_programmed": 57.8
    },
    {
      "datetime": "2025-09-20T22:00:00",
      "date": "2025-09-20",
      "hour": 22,
      "node": "PMontt220",
      "cmg_programmed": 57.2
    },
    {
      "datetime": "2025-09-20T23:00:00",
      "date": "2025-09-20",
      "hour": 23,
      "node": "PMontt220",
      "cmg_programmed": 56.1
    }
  ],
  "source": "CMG Programado Download",
  "metadata": {
    "total_hours": 72,
    "dates": [
      "2025-09-18",
      "2025-09-19",
      "2025-09-20"
    ],
=======
      "cmg_programmed": 52.8
    }
  ],
  "statistics": {
    "total_records": 31,
    "hours_ahead": 31,
>>>>>>> b5446328
    "node": "PMontt220"
  }
}<|MERGE_RESOLUTION|>--- conflicted
+++ resolved
@@ -1,136 +1,9 @@
 {
-<<<<<<< HEAD
-  "timestamp": "2025-09-20T16:48:52.264442-03:00",
-  "data": [
-    {
-      "datetime": "2025-09-18T00:00:00",
-      "date": "2025-09-18",
-      "hour": 0,
-      "node": "PMontt220",
-      "cmg_programmed": 33.2
-    },
-    {
-      "datetime": "2025-09-18T01:00:00",
-      "date": "2025-09-18",
-      "hour": 1,
-      "node": "PMontt220",
-      "cmg_programmed": 27.9
-    },
-    {
-      "datetime": "2025-09-18T02:00:00",
-      "date": "2025-09-18",
-      "hour": 2,
-      "node": "PMontt220",
-      "cmg_programmed": 21.5
-    },
-    {
-      "datetime": "2025-09-18T03:00:00",
-      "date": "2025-09-18",
-      "hour": 3,
-      "node": "PMontt220",
-      "cmg_programmed": 26.0
-    },
-    {
-      "datetime": "2025-09-18T04:00:00",
-      "date": "2025-09-18",
-      "hour": 4,
-      "node": "PMontt220",
-      "cmg_programmed": 21.5
-    },
-    {
-      "datetime": "2025-09-18T05:00:00",
-      "date": "2025-09-18",
-      "hour": 5,
-      "node": "PMontt220",
-      "cmg_programmed": 20.6
-    },
-    {
-      "datetime": "2025-09-18T06:00:00",
-      "date": "2025-09-18",
-      "hour": 6,
-      "node": "PMontt220",
-      "cmg_programmed": 28.8
-    },
-    {
-      "datetime": "2025-09-18T07:00:00",
-      "date": "2025-09-18",
-      "hour": 7,
-      "node": "PMontt220",
-      "cmg_programmed": 17.9
-    },
-    {
-      "datetime": "2025-09-18T08:00:00",
-      "date": "2025-09-18",
-      "hour": 8,
-      "node": "PMontt220",
-      "cmg_programmed": 24.5
-    },
-    {
-      "datetime": "2025-09-18T09:00:00",
-      "date": "2025-09-18",
-      "hour": 9,
-      "node": "PMontt220",
-      "cmg_programmed": 1.0
-    },
-    {
-      "datetime": "2025-09-18T10:00:00",
-      "date": "2025-09-18",
-      "hour": 10,
-      "node": "PMontt220",
-      "cmg_programmed": 0.0
-    },
-    {
-      "datetime": "2025-09-18T11:00:00",
-      "date": "2025-09-18",
-      "hour": 11,
-      "node": "PMontt220",
-      "cmg_programmed": 0.0
-    },
-    {
-      "datetime": "2025-09-18T12:00:00",
-      "date": "2025-09-18",
-      "hour": 12,
-      "node": "PMontt220",
-      "cmg_programmed": 0.0
-    },
-    {
-      "datetime": "2025-09-18T13:00:00",
-      "date": "2025-09-18",
-      "hour": 13,
-      "node": "PMontt220",
-      "cmg_programmed": 0.0
-    },
-    {
-      "datetime": "2025-09-18T14:00:00",
-      "date": "2025-09-18",
-      "hour": 14,
-      "node": "PMontt220",
-      "cmg_programmed": 0.0
-    },
-    {
-      "datetime": "2025-09-18T15:00:00",
-      "date": "2025-09-18",
-      "hour": 15,
-      "node": "PMontt220",
-      "cmg_programmed": 0.0
-    },
-    {
-      "datetime": "2025-09-18T16:00:00",
-      "date": "2025-09-18",
-      "hour": 16,
-      "node": "PMontt220",
-      "cmg_programmed": 0.0
-    },
-    {
-      "datetime": "2025-09-18T17:00:00",
-      "date": "2025-09-18",
-=======
   "timestamp": "2025-09-20T16:24:36.942921-03:00",
   "data": [
     {
       "datetime": "2025-09-20T17:00:00",
       "date": "2025-09-20",
->>>>>>> b5446328
       "hour": 17,
       "node": "PMontt220",
       "cmg_programmed": 0.0
@@ -140,22 +13,14 @@
       "date": "2025-09-20",
       "hour": 18,
       "node": "PMontt220",
-<<<<<<< HEAD
-      "cmg_programmed": 22.2
-=======
       "cmg_programmed": 37.2
->>>>>>> b5446328
     },
     {
       "datetime": "2025-09-20T19:00:00",
       "date": "2025-09-20",
       "hour": 19,
       "node": "PMontt220",
-<<<<<<< HEAD
-      "cmg_programmed": 51.6
-=======
       "cmg_programmed": 53.0
->>>>>>> b5446328
     },
     {
       "datetime": "2025-09-20T20:00:00",
@@ -169,448 +34,194 @@
       "date": "2025-09-20",
       "hour": 21,
       "node": "PMontt220",
-<<<<<<< HEAD
+      "cmg_programmed": 56.1
+    },
+    {
+      "datetime": "2025-09-20T22:00:00",
+      "date": "2025-09-20",
+      "hour": 22,
+      "node": "PMontt220",
+      "cmg_programmed": 55.3
+    },
+    {
+      "datetime": "2025-09-20T23:00:00",
+      "date": "2025-09-20",
+      "hour": 23,
+      "node": "PMontt220",
       "cmg_programmed": 54.1
-=======
-      "cmg_programmed": 56.1
->>>>>>> b5446328
-    },
-    {
-      "datetime": "2025-09-20T22:00:00",
-      "date": "2025-09-20",
+    },
+    {
+      "datetime": "2025-09-21T00:00:00",
+      "date": "2025-09-21",
+      "hour": 0,
+      "node": "PMontt220",
+      "cmg_programmed": 49.9
+    },
+    {
+      "datetime": "2025-09-21T01:00:00",
+      "date": "2025-09-21",
+      "hour": 1,
+      "node": "PMontt220",
+      "cmg_programmed": 49.6
+    },
+    {
+      "datetime": "2025-09-21T02:00:00",
+      "date": "2025-09-21",
+      "hour": 2,
+      "node": "PMontt220",
+      "cmg_programmed": 50.8
+    },
+    {
+      "datetime": "2025-09-21T03:00:00",
+      "date": "2025-09-21",
+      "hour": 3,
+      "node": "PMontt220",
+      "cmg_programmed": 49.5
+    },
+    {
+      "datetime": "2025-09-21T04:00:00",
+      "date": "2025-09-21",
+      "hour": 4,
+      "node": "PMontt220",
+      "cmg_programmed": 49.4
+    },
+    {
+      "datetime": "2025-09-21T05:00:00",
+      "date": "2025-09-21",
+      "hour": 5,
+      "node": "PMontt220",
+      "cmg_programmed": 49.0
+    },
+    {
+      "datetime": "2025-09-21T06:00:00",
+      "date": "2025-09-21",
+      "hour": 6,
+      "node": "PMontt220",
+      "cmg_programmed": 49.1
+    },
+    {
+      "datetime": "2025-09-21T07:00:00",
+      "date": "2025-09-21",
+      "hour": 7,
+      "node": "PMontt220",
+      "cmg_programmed": 49.4
+    },
+    {
+      "datetime": "2025-09-21T08:00:00",
+      "date": "2025-09-21",
+      "hour": 8,
+      "node": "PMontt220",
+      "cmg_programmed": 45.7
+    },
+    {
+      "datetime": "2025-09-21T09:00:00",
+      "date": "2025-09-21",
+      "hour": 9,
+      "node": "PMontt220",
+      "cmg_programmed": 21.3
+    },
+    {
+      "datetime": "2025-09-21T10:00:00",
+      "date": "2025-09-21",
+      "hour": 10,
+      "node": "PMontt220",
+      "cmg_programmed": 0.0
+    },
+    {
+      "datetime": "2025-09-21T11:00:00",
+      "date": "2025-09-21",
+      "hour": 11,
+      "node": "PMontt220",
+      "cmg_programmed": 0.0
+    },
+    {
+      "datetime": "2025-09-21T12:00:00",
+      "date": "2025-09-21",
+      "hour": 12,
+      "node": "PMontt220",
+      "cmg_programmed": 0.0
+    },
+    {
+      "datetime": "2025-09-21T13:00:00",
+      "date": "2025-09-21",
+      "hour": 13,
+      "node": "PMontt220",
+      "cmg_programmed": 0.0
+    },
+    {
+      "datetime": "2025-09-21T14:00:00",
+      "date": "2025-09-21",
+      "hour": 14,
+      "node": "PMontt220",
+      "cmg_programmed": 0.0
+    },
+    {
+      "datetime": "2025-09-21T15:00:00",
+      "date": "2025-09-21",
+      "hour": 15,
+      "node": "PMontt220",
+      "cmg_programmed": 0.0
+    },
+    {
+      "datetime": "2025-09-21T16:00:00",
+      "date": "2025-09-21",
+      "hour": 16,
+      "node": "PMontt220",
+      "cmg_programmed": 0.0
+    },
+    {
+      "datetime": "2025-09-21T17:00:00",
+      "date": "2025-09-21",
+      "hour": 17,
+      "node": "PMontt220",
+      "cmg_programmed": 0.0
+    },
+    {
+      "datetime": "2025-09-21T18:00:00",
+      "date": "2025-09-21",
+      "hour": 18,
+      "node": "PMontt220",
+      "cmg_programmed": 10.6
+    },
+    {
+      "datetime": "2025-09-21T19:00:00",
+      "date": "2025-09-21",
+      "hour": 19,
+      "node": "PMontt220",
+      "cmg_programmed": 53.7
+    },
+    {
+      "datetime": "2025-09-21T20:00:00",
+      "date": "2025-09-21",
+      "hour": 20,
+      "node": "PMontt220",
+      "cmg_programmed": 55.5
+    },
+    {
+      "datetime": "2025-09-21T21:00:00",
+      "date": "2025-09-21",
+      "hour": 21,
+      "node": "PMontt220",
+      "cmg_programmed": 55.1
+    },
+    {
+      "datetime": "2025-09-21T22:00:00",
+      "date": "2025-09-21",
       "hour": 22,
       "node": "PMontt220",
-<<<<<<< HEAD
-      "cmg_programmed": 53.5
-=======
-      "cmg_programmed": 55.3
->>>>>>> b5446328
-    },
-    {
-      "datetime": "2025-09-20T23:00:00",
-      "date": "2025-09-20",
+      "cmg_programmed": 53.9
+    },
+    {
+      "datetime": "2025-09-21T23:00:00",
+      "date": "2025-09-21",
       "hour": 23,
       "node": "PMontt220",
-<<<<<<< HEAD
-      "cmg_programmed": 52.6
-=======
-      "cmg_programmed": 54.1
->>>>>>> b5446328
-    },
-    {
-      "datetime": "2025-09-21T00:00:00",
-      "date": "2025-09-21",
-      "hour": 0,
-      "node": "PMontt220",
-<<<<<<< HEAD
-      "cmg_programmed": 52.0
-=======
-      "cmg_programmed": 49.9
->>>>>>> b5446328
-    },
-    {
-      "datetime": "2025-09-21T01:00:00",
-      "date": "2025-09-21",
-      "hour": 1,
-      "node": "PMontt220",
-<<<<<<< HEAD
-      "cmg_programmed": 50.5
-=======
-      "cmg_programmed": 49.6
->>>>>>> b5446328
-    },
-    {
-      "datetime": "2025-09-21T02:00:00",
-      "date": "2025-09-21",
-      "hour": 2,
-      "node": "PMontt220",
-<<<<<<< HEAD
-      "cmg_programmed": 50.0
-=======
-      "cmg_programmed": 50.8
->>>>>>> b5446328
-    },
-    {
-      "datetime": "2025-09-21T03:00:00",
-      "date": "2025-09-21",
-      "hour": 3,
-      "node": "PMontt220",
-<<<<<<< HEAD
-      "cmg_programmed": 49.7
-=======
-      "cmg_programmed": 49.5
->>>>>>> b5446328
-    },
-    {
-      "datetime": "2025-09-21T04:00:00",
-      "date": "2025-09-21",
-      "hour": 4,
-      "node": "PMontt220",
-<<<<<<< HEAD
-      "cmg_programmed": 50.2
-=======
-      "cmg_programmed": 49.4
->>>>>>> b5446328
-    },
-    {
-      "datetime": "2025-09-21T05:00:00",
-      "date": "2025-09-21",
-      "hour": 5,
-      "node": "PMontt220",
-<<<<<<< HEAD
-      "cmg_programmed": 50.1
-=======
-      "cmg_programmed": 49.0
->>>>>>> b5446328
-    },
-    {
-      "datetime": "2025-09-21T06:00:00",
-      "date": "2025-09-21",
-      "hour": 6,
-      "node": "PMontt220",
-<<<<<<< HEAD
-      "cmg_programmed": 50.4
-=======
-      "cmg_programmed": 49.1
->>>>>>> b5446328
-    },
-    {
-      "datetime": "2025-09-21T07:00:00",
-      "date": "2025-09-21",
-      "hour": 7,
-      "node": "PMontt220",
-<<<<<<< HEAD
-      "cmg_programmed": 51.6
-=======
-      "cmg_programmed": 49.4
->>>>>>> b5446328
-    },
-    {
-      "datetime": "2025-09-21T08:00:00",
-      "date": "2025-09-21",
-      "hour": 8,
-      "node": "PMontt220",
-<<<<<<< HEAD
-      "cmg_programmed": 46.6
-=======
-      "cmg_programmed": 45.7
->>>>>>> b5446328
-    },
-    {
-      "datetime": "2025-09-21T09:00:00",
-      "date": "2025-09-21",
-      "hour": 9,
-      "node": "PMontt220",
-<<<<<<< HEAD
-      "cmg_programmed": 17.0
-=======
-      "cmg_programmed": 21.3
->>>>>>> b5446328
-    },
-    {
-      "datetime": "2025-09-21T10:00:00",
-      "date": "2025-09-21",
-      "hour": 10,
-      "node": "PMontt220",
-      "cmg_programmed": 0.0
-    },
-    {
-      "datetime": "2025-09-21T11:00:00",
-      "date": "2025-09-21",
-      "hour": 11,
-      "node": "PMontt220",
-      "cmg_programmed": 0.0
-    },
-    {
-      "datetime": "2025-09-21T12:00:00",
-      "date": "2025-09-21",
-      "hour": 12,
-      "node": "PMontt220",
-      "cmg_programmed": 0.0
-    },
-    {
-      "datetime": "2025-09-21T13:00:00",
-      "date": "2025-09-21",
-      "hour": 13,
-      "node": "PMontt220",
-      "cmg_programmed": 0.0
-    },
-    {
-      "datetime": "2025-09-21T14:00:00",
-      "date": "2025-09-21",
-      "hour": 14,
-      "node": "PMontt220",
-      "cmg_programmed": 0.0
-    },
-    {
-      "datetime": "2025-09-21T15:00:00",
-      "date": "2025-09-21",
-      "hour": 15,
-      "node": "PMontt220",
-      "cmg_programmed": 0.0
-    },
-    {
-      "datetime": "2025-09-21T16:00:00",
-      "date": "2025-09-21",
-      "hour": 16,
-      "node": "PMontt220",
-      "cmg_programmed": 0.0
-    },
-    {
-      "datetime": "2025-09-21T17:00:00",
-      "date": "2025-09-21",
-      "hour": 17,
-      "node": "PMontt220",
-      "cmg_programmed": 0.0
-    },
-    {
-      "datetime": "2025-09-21T18:00:00",
-      "date": "2025-09-21",
-      "hour": 18,
-      "node": "PMontt220",
-<<<<<<< HEAD
-      "cmg_programmed": 44.0
-=======
-      "cmg_programmed": 10.6
->>>>>>> b5446328
-    },
-    {
-      "datetime": "2025-09-21T19:00:00",
-      "date": "2025-09-21",
-      "hour": 19,
-      "node": "PMontt220",
-<<<<<<< HEAD
-      "cmg_programmed": 54.0
-=======
-      "cmg_programmed": 53.7
->>>>>>> b5446328
-    },
-    {
-      "datetime": "2025-09-21T20:00:00",
-      "date": "2025-09-21",
-      "hour": 20,
-      "node": "PMontt220",
-<<<<<<< HEAD
-      "cmg_programmed": 56.9
-=======
-      "cmg_programmed": 55.5
->>>>>>> b5446328
-    },
-    {
-      "datetime": "2025-09-21T21:00:00",
-      "date": "2025-09-21",
-      "hour": 21,
-      "node": "PMontt220",
-<<<<<<< HEAD
-      "cmg_programmed": 56.3
-=======
-      "cmg_programmed": 55.1
->>>>>>> b5446328
-    },
-    {
-      "datetime": "2025-09-21T22:00:00",
-      "date": "2025-09-21",
-      "hour": 22,
-      "node": "PMontt220",
-<<<<<<< HEAD
-      "cmg_programmed": 55.6
-=======
-      "cmg_programmed": 53.9
->>>>>>> b5446328
-    },
-    {
-      "datetime": "2025-09-21T23:00:00",
-      "date": "2025-09-21",
-      "hour": 23,
-      "node": "PMontt220",
-<<<<<<< HEAD
-      "cmg_programmed": 54.4
-    },
-    {
-      "datetime": "2025-09-20T00:00:00",
-      "date": "2025-09-20",
-      "hour": 0,
-      "node": "PMontt220",
-      "cmg_programmed": 54.0
-    },
-    {
-      "datetime": "2025-09-20T01:00:00",
-      "date": "2025-09-20",
-      "hour": 1,
-      "node": "PMontt220",
-      "cmg_programmed": 52.6
-    },
-    {
-      "datetime": "2025-09-20T02:00:00",
-      "date": "2025-09-20",
-      "hour": 2,
-      "node": "PMontt220",
-      "cmg_programmed": 51.7
-    },
-    {
-      "datetime": "2025-09-20T03:00:00",
-      "date": "2025-09-20",
-      "hour": 3,
-      "node": "PMontt220",
-      "cmg_programmed": 51.1
-    },
-    {
-      "datetime": "2025-09-20T04:00:00",
-      "date": "2025-09-20",
-      "hour": 4,
-      "node": "PMontt220",
-      "cmg_programmed": 51.2
-    },
-    {
-      "datetime": "2025-09-20T05:00:00",
-      "date": "2025-09-20",
-      "hour": 5,
-      "node": "PMontt220",
-      "cmg_programmed": 50.6
-    },
-    {
-      "datetime": "2025-09-20T06:00:00",
-      "date": "2025-09-20",
-      "hour": 6,
-      "node": "PMontt220",
-      "cmg_programmed": 50.4
-    },
-    {
-      "datetime": "2025-09-20T07:00:00",
-      "date": "2025-09-20",
-      "hour": 7,
-      "node": "PMontt220",
-      "cmg_programmed": 50.0
-    },
-    {
-      "datetime": "2025-09-20T08:00:00",
-      "date": "2025-09-20",
-      "hour": 8,
-      "node": "PMontt220",
-      "cmg_programmed": 44.8
-    },
-    {
-      "datetime": "2025-09-20T09:00:00",
-      "date": "2025-09-20",
-      "hour": 9,
-      "node": "PMontt220",
-      "cmg_programmed": 32.3
-    },
-    {
-      "datetime": "2025-09-20T10:00:00",
-      "date": "2025-09-20",
-      "hour": 10,
-      "node": "PMontt220",
-      "cmg_programmed": 0.0
-    },
-    {
-      "datetime": "2025-09-20T11:00:00",
-      "date": "2025-09-20",
-      "hour": 11,
-      "node": "PMontt220",
-      "cmg_programmed": 0.0
-    },
-    {
-      "datetime": "2025-09-20T12:00:00",
-      "date": "2025-09-20",
-      "hour": 12,
-      "node": "PMontt220",
-      "cmg_programmed": 0.0
-    },
-    {
-      "datetime": "2025-09-20T13:00:00",
-      "date": "2025-09-20",
-      "hour": 13,
-      "node": "PMontt220",
-      "cmg_programmed": 0.0
-    },
-    {
-      "datetime": "2025-09-20T14:00:00",
-      "date": "2025-09-20",
-      "hour": 14,
-      "node": "PMontt220",
-      "cmg_programmed": 0.0
-    },
-    {
-      "datetime": "2025-09-20T15:00:00",
-      "date": "2025-09-20",
-      "hour": 15,
-      "node": "PMontt220",
-      "cmg_programmed": 0.0
-    },
-    {
-      "datetime": "2025-09-20T16:00:00",
-      "date": "2025-09-20",
-      "hour": 16,
-      "node": "PMontt220",
-      "cmg_programmed": 0.0
-    },
-    {
-      "datetime": "2025-09-20T17:00:00",
-      "date": "2025-09-20",
-      "hour": 17,
-      "node": "PMontt220",
-      "cmg_programmed": 0.0
-    },
-    {
-      "datetime": "2025-09-20T18:00:00",
-      "date": "2025-09-20",
-      "hour": 18,
-      "node": "PMontt220",
-      "cmg_programmed": 40.3
-    },
-    {
-      "datetime": "2025-09-20T19:00:00",
-      "date": "2025-09-20",
-      "hour": 19,
-      "node": "PMontt220",
-      "cmg_programmed": 54.1
-    },
-    {
-      "datetime": "2025-09-20T20:00:00",
-      "date": "2025-09-20",
-      "hour": 20,
-      "node": "PMontt220",
-      "cmg_programmed": 57.6
-    },
-    {
-      "datetime": "2025-09-20T21:00:00",
-      "date": "2025-09-20",
-      "hour": 21,
-      "node": "PMontt220",
-      "cmg_programmed": 57.8
-    },
-    {
-      "datetime": "2025-09-20T22:00:00",
-      "date": "2025-09-20",
-      "hour": 22,
-      "node": "PMontt220",
-      "cmg_programmed": 57.2
-    },
-    {
-      "datetime": "2025-09-20T23:00:00",
-      "date": "2025-09-20",
-      "hour": 23,
-      "node": "PMontt220",
-      "cmg_programmed": 56.1
-    }
-  ],
-  "source": "CMG Programado Download",
-  "metadata": {
-    "total_hours": 72,
-    "dates": [
-      "2025-09-18",
-      "2025-09-19",
-      "2025-09-20"
-    ],
-=======
       "cmg_programmed": 52.8
     }
   ],
   "statistics": {
     "total_records": 31,
     "hours_ahead": 31,
->>>>>>> b5446328
     "node": "PMontt220"
   }
 }